if {!~ $REQUEST_METHOD POST ||
    ~ $p_from_landingpage true} {
    return 0
}

(uexists eexists reserved) = `` \n {redis graph read 'OPTIONAL MATCH (uu:user)
                                                      WHERE toLower(uu.username) = '''`^{echo $p_username | tr 'A-Z' 'a-z'}^'''
                                                      OPTIONAL MATCH (ue:user {email: '''$p_email'''})
                                                      OPTIONAL MATCH (ur:reserved {username: '''`^{echo $p_username | tr 'A-Z' 'a-z'}^'''})
                                                      RETURN r.id, exists(uu), exists(ue), exists(ur)'}

# Validate username, availability
if {isempty $p_username || ! echo $p_username | grep -s '^'$allowed_user_chars'+$'} {
    throw error 'Invalid username. Allowed characters: [<pre>a-z, A-Z, 0-9, _</pre>]'
}
if {~ $uexists true || ~ $reserved true || test -e site/$p_username || test -e site/$p_username.*} {
    throw error 'An account already exists with this username. Please choose another'
}

# Validate email, availability
if {isempty $p_email} {
    throw error 'Missing email address'
}
p_email = `{echo $p_email | tr 'A-Z' 'a-z' | escape_redis}
if {~ $eexists true} {
    throw error 'An account already exists with this email address'
}
# Validate password
if {isempty $p_password ||
    le `{echo $p_password | wc -c} 8} {
    throw error 'Your password must be at least 8 characters long'
}

# Check ToS/PP, newsletter, theme
if {!~ $p_tos true} {
    throw error 'You must agree to the Terms of Service and the Privacy Policy to use VRLFP'
}

if {!~ $p_newsletter true} { p_newsletter = false }

if {!~ $p_theme dark} { p_theme = light }

# Validate hCaptcha
if {! hcaptcha $p_hcaptcharesponse} {
    throw error 'Captcha failed'
}

# Create user and confirmation
confirm = `{kryptgo genid}
<<<<<<< HEAD
redis graph write 'CREATE (u:user {username: '''$p_username''',
                                   email: '''$p_email''',
                                   password: '''`{kryptgo genhash -p $p_password}^''',
                                   newsletter: '$p_newsletter',
                                   email_wave: ''each'',
                                   onboarding: 1,
                                   privacy_age: ''vrlfp'', privacy_gender: ''vrlfp'',
                                   privacy_country: ''public'', privacy_interests_common: ''vrlfp'',
                                   privacy_interests_uncommon: ''public'', privacy_bio: ''public'',
                                   privacy_language: ''public'', privacy_platform: ''public'',
                                   privacy_games: ''public'', privacy_socials: ''public'',
                                   privacy_friends: ''friends'', privacy_invite: ''public'',
                                   optout: false,
                                   theme: '''$p_theme''',
                                   avatar: ''defaults/01'',
				   volume: 0.5,
                                   registered: '''`{date -ui}^'''})
                          -[:CONFIRM]->
                          (c:confirm {id: '''$confirm''', expiry: '`{+ $dateun 86400}^'})'
=======
redis graph write 'MERGE (u:user {username: '''$p_username''',
                                  email: '''$p_email''',
                                  password: '''`{kryptgo genhash -p $p_password}^''',
                                  newsletter: '$p_newsletter',
                                  email_wave: ''each'',
                                  onboarding: 1,
                                  privacy_age: ''rovr'', privacy_gender: ''rovr'',
                                  privacy_country: ''public'', privacy_interests_common: ''rovr'',
                                  privacy_interests_uncommon: ''public'', privacy_bio: ''public'',
                                  privacy_language: ''public'', privacy_platform: ''public'',
                                  privacy_games: ''public'', privacy_socials: ''public'',
                                  privacy_friends: ''friends'', privacy_invite: ''public'',
                                  optout: false,
                                  theme: '''$p_theme''',
                                  avatar: ''defaults/01'',
				  volume: 0.5,
                                  registered: '''`{date -ui}^'''})
                   MERGE (c:confirm {id: '''$confirm''', expiry: '`{+ $dateun 86400}^'})
                   MERGE (u)-[:CONFIRM]->(c)'
>>>>>>> d29fc0b9

# Email confirmation
sed 's/\$confirm/'$confirm'/' < mail/confirm | email $p_username 'Please confirm your email'

# Link referral and decrement uses
redis graph write 'MATCH (u:user {username: '''$p_username'''}),
                         (r:referral {id: '''`^{echo $p_referred_via | tr 'a-z' 'A-Z'}^'''}),
                         (ru:user)-[:REFERRAL]->(r)
                   MERGE (u)-[:REFERRED_BY]->(ru)
                   MERGE (u)-[:REFERRED_VIA]->(r)'

# Create referral for new user
referral = `{kryptgo genid -l 6 | sed 's/-/A/g; s/_/B/g' | tr 'a-z' 'A-Z'}
redis graph write 'MATCH (u:user {username: '''$p_username'''})
                   MERGE (r:referral {id: '''$referral'''})
                   MERGE (u)-[:REFERRAL]->(r)'

login_user $p_username $p_password<|MERGE_RESOLUTION|>--- conflicted
+++ resolved
@@ -47,35 +47,14 @@
 
 # Create user and confirmation
 confirm = `{kryptgo genid}
-<<<<<<< HEAD
-redis graph write 'CREATE (u:user {username: '''$p_username''',
-                                   email: '''$p_email''',
-                                   password: '''`{kryptgo genhash -p $p_password}^''',
-                                   newsletter: '$p_newsletter',
-                                   email_wave: ''each'',
-                                   onboarding: 1,
-                                   privacy_age: ''vrlfp'', privacy_gender: ''vrlfp'',
-                                   privacy_country: ''public'', privacy_interests_common: ''vrlfp'',
-                                   privacy_interests_uncommon: ''public'', privacy_bio: ''public'',
-                                   privacy_language: ''public'', privacy_platform: ''public'',
-                                   privacy_games: ''public'', privacy_socials: ''public'',
-                                   privacy_friends: ''friends'', privacy_invite: ''public'',
-                                   optout: false,
-                                   theme: '''$p_theme''',
-                                   avatar: ''defaults/01'',
-				   volume: 0.5,
-                                   registered: '''`{date -ui}^'''})
-                          -[:CONFIRM]->
-                          (c:confirm {id: '''$confirm''', expiry: '`{+ $dateun 86400}^'})'
-=======
 redis graph write 'MERGE (u:user {username: '''$p_username''',
                                   email: '''$p_email''',
                                   password: '''`{kryptgo genhash -p $p_password}^''',
                                   newsletter: '$p_newsletter',
                                   email_wave: ''each'',
                                   onboarding: 1,
-                                  privacy_age: ''rovr'', privacy_gender: ''rovr'',
-                                  privacy_country: ''public'', privacy_interests_common: ''rovr'',
+                                  privacy_age: ''vrlfp'', privacy_gender: ''vrlfp'',
+                                  privacy_country: ''public'', privacy_interests_common: ''vrlfp'',
                                   privacy_interests_uncommon: ''public'', privacy_bio: ''public'',
                                   privacy_language: ''public'', privacy_platform: ''public'',
                                   privacy_games: ''public'', privacy_socials: ''public'',
@@ -87,7 +66,6 @@
                                   registered: '''`{date -ui}^'''})
                    MERGE (c:confirm {id: '''$confirm''', expiry: '`{+ $dateun 86400}^'})
                    MERGE (u)-[:CONFIRM]->(c)'
->>>>>>> d29fc0b9
 
 # Email confirmation
 sed 's/\$confirm/'$confirm'/' < mail/confirm | email $p_username 'Please confirm your email'
